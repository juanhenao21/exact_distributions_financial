'''Epochs main module.

The functions in the module compute the returns and correlation matrix of
financial time series.

This script requires the following modules:
    * typing
    * epochs_analysis
    * epochs_plot
    * epochs_tools

The module contains the following functions:
    * data_plot_generator
    * main - the main function of the script.

.. moduleauthor:: Juan Camilo Henao Londono <www.github.com/juanhenao21>
'''

# -----------------------------------------------------------------------------
# Modules

from typing import List

import epochs_analysis
import epochs_plot
import epochs_tools

# -----------------------------------------------------------------------------


def data_plot_generator(dates: List[List[str]], time_steps: List[str],
                        windows: List[str], K_values: List[str]) -> None:
    """Generates all the analysis and plots from the data.

    :param dates: list of lists of the string of the dates to be analyzed
     (i.e. [['1980-01', '2020-12'], ['1980-01', '2020-12']).
    :param time_steps: list of the string of the time step of the data
     (i.e. ['1m', '2m', '5m']).
    :param windows: list of the string of the windows to be analyzed
     (i.e. ['60', '90']).
    :param K_values: list of the string of the number of companies to be
     analyzed (i.e. ['40', '80']).
    :return: None -- The function saves the data in a file and does not return
     a value.
    """

    # for idx, _ in enumerate(dates):

    #     epochs_analysis.returns_data(dates[idx], time_steps[idx])

    for K_value in K_values:
        for window in windows:
            for idx, _ in enumerate(dates):

                epochs_analysis. \
                    epochs_aggregated_dist_returns_market_data(dates[idx],
                                                               time_steps[idx],
                                                               window, K_value,
                                                               norm='long')
                epochs_analysis. \
                    epochs_aggregated_dist_returns_market_data(dates[idx],
                                                               time_steps[idx],
                                                               window, K_value,
                                                               norm='short')

    # epochs_plot.epochs_var_win_all_empirical_dist_returns_market_plot()
    # epochs_plot.epochs_var_K_all_empirical_dist_returns_market_plot()
    # epochs_plot.epochs_var_time_step_all_empirical_dist_returns_market_plot()

# -----------------------------------------------------------------------------


def main() -> None:
    """The main function of the script.

    The main function extract, analyze and plot the data.

    :return: None.
    """

    epochs_tools.initial_message()

    # Initial year and time step

    dates_1m = ['2021-07-19', '2021-08-14']
    dates_other = ['1990-01-01', '2020-12-31']

<<<<<<< HEAD
    dates: List[List[str]] = [dates_other]
    time_steps: List[str] = ['1d']
    windows: List[str] = ['10', '25', '40', '55']
    K_values: List[str] = ['20', '50', 'all']
=======
    dates: List[List[str]] = [['alg', 'alg']]#[dates_1m, dates_other, dates_other, dates_other]
    time_steps: List[str] = ['1h']#'1m', '1d', '1wk', '1mo']
    windows: List[str] = ['10', '25', '40', '55', '500']
    K_values: List[str] = ['all']#'20', '50']
>>>>>>> 5687a065

    # Basic folders
    epochs_tools.start_folders()

    # Run analysis
    # Analysis and plot
    data_plot_generator(dates, time_steps, windows, K_values)

    print('Ay vamos!!!')

# -----------------------------------------------------------------------------


if __name__ == '__main__':
    main()<|MERGE_RESOLUTION|>--- conflicted
+++ resolved
@@ -85,17 +85,10 @@
     dates_1m = ['2021-07-19', '2021-08-14']
     dates_other = ['1990-01-01', '2020-12-31']
 
-<<<<<<< HEAD
-    dates: List[List[str]] = [dates_other]
-    time_steps: List[str] = ['1d']
-    windows: List[str] = ['10', '25', '40', '55']
-    K_values: List[str] = ['20', '50', 'all']
-=======
     dates: List[List[str]] = [['alg', 'alg']]#[dates_1m, dates_other, dates_other, dates_other]
     time_steps: List[str] = ['1h']#'1m', '1d', '1wk', '1mo']
     windows: List[str] = ['10', '25', '40', '55', '500']
     K_values: List[str] = ['all']#'20', '50']
->>>>>>> 5687a065
 
     # Basic folders
     epochs_tools.start_folders()
